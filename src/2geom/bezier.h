/**
 * @file
 * @brief Bezier polynomial
 *//*
 * Authors:
 *   MenTaLguY <mental@rydia.net>
 *   Michael Sloan <mgsloan@gmail.com>
 *   Nathan Hurst <njh@njhurst.com>
 *
 * Copyright 2007 Authors
 *
 * This library is free software; you can redistribute it and/or
 * modify it either under the terms of the GNU Lesser General Public
 * License version 2.1 as published by the Free Software Foundation
 * (the "LGPL") or, at your option, under the terms of the Mozilla
 * Public License Version 1.1 (the "MPL"). If you do not alter this
 * notice, a recipient may use your version of this file under either
 * the MPL or the LGPL.
 *
 * You should have received a copy of the LGPL along with this library
 * in the file COPYING-LGPL-2.1; if not, write to the Free Software
 * Foundation, Inc., 59 Temple Place, Suite 330, Boston, MA 02111-1307 USA
 * You should have received a copy of the MPL along with this library
 * in the file COPYING-MPL-1.1
 *
 * The contents of this file are subject to the Mozilla Public License
 * Version 1.1 (the "License"); you may not use this file except in
 * compliance with the License. You may obtain a copy of the License at
 * http://www.mozilla.org/MPL/
 *
 * This software is distributed on an "AS IS" basis, WITHOUT WARRANTY
 * OF ANY KIND, either express or implied. See the LGPL or the MPL for
 * the specific language governing rights and limitations.
 *
 */

#ifndef LIB2GEOM_SEEN_BEZIER_H
#define LIB2GEOM_SEEN_BEZIER_H

<<<<<<< HEAD
#include <2geom/coord.h>
#include <2geom/choose.h>
=======
>>>>>>> 31a9c986
#include <valarray>
#include <boost/optional.hpp>
#include <2geom/coord.h>
#include <2geom/math-utils.h>
#include <2geom/d2.h>
#include <2geom/solver.h>

namespace Geom {

inline Coord subdivideArr(Coord t, Coord const *v, Coord *left, Coord *right, unsigned order) {
/*
 *  Bernstein : 
 *	Evaluate a Bernstein function at a particular parameter value
 *      Fill in control points for resulting sub-curves.
 * 
 */

    unsigned N = order+1;
    std::valarray<Coord> row(N);
    for (unsigned i = 0; i < N; i++)
        row[i] = v[i];

    // Triangle computation
    const double omt = (1-t);
    if(left)
        left[0] = row[0];
    if(right)
        right[order] = row[order];
    for (unsigned i = 1; i < N; i++) {
        for (unsigned j = 0; j < N - i; j++) {
            row[j] = omt*row[j] + t*row[j+1];
        }
        if(left)
            left[i] = row[0];
        if(right)
            right[order-i] = row[order-i];
    }
    return (row[0]);
/*
    Coord vtemp[order+1][order+1];

    // Copy control points
    std::copy(v, v+order+1, vtemp[0]);

    // Triangle computation
    for (unsigned i = 1; i <= order; i++) {
        for (unsigned j = 0; j <= order - i; j++) {
            vtemp[i][j] = lerp(t, vtemp[i-1][j], vtemp[i-1][j+1]);
        }
    }
    if(left != NULL)
        for (unsigned j = 0; j <= order; j++)
            left[j]  = vtemp[j][0];
    if(right != NULL)
        for (unsigned j = 0; j <= order; j++)
            right[j] = vtemp[order-j][j];

            return (vtemp[order][0]);*/
}

template <typename T>
inline T bernsteinValueAt(double t, T const *c_, unsigned n) {
    double u = 1.0 - t;
    double bc = 1;
    double tn = 1;
    T tmp = c_[0]*u;
    for(unsigned i=1; i<n; i++){
        tn = tn*t;
        bc = bc*(n-i+1)/i;
        tmp = (tmp + tn*bc*c_[i])*u;
    }
    return (tmp + tn*t*c_[n]);
}

class Bezier {
private:
    std::valarray<Coord> c_;

    friend Bezier portion(const Bezier & a, Coord from, Coord to);

    friend OptInterval bounds_fast(Bezier const & b);

    friend Bezier derivative(const Bezier & a);

    friend class Bernstein;

    void
    find_bezier_roots(std::vector<double> & solutions,
                      double l, double r) const;

protected:
    Bezier(Coord const c[], unsigned ord) : c_(c, ord+1){
        //std::copy(c, c+order()+1, &c_[0]);
    }

public:
    unsigned int order() const { return c_.size()-1;}
    unsigned int size() const { return c_.size();}

    Bezier() {}
    Bezier(const Bezier& b) :c_(b.c_) {}
    Bezier &operator=(Bezier const &other) {
        if ( c_.size() != other.c_.size() ) {
            c_.resize(other.c_.size());
        }
        c_ = other.c_;
        return *this;
    }

    struct Order {
        unsigned order;
        explicit Order(Bezier const &b) : order(b.order()) {}
        explicit Order(unsigned o) : order(o) {}
        operator unsigned() const { return order; }
    };

    //Construct an arbitrary order bezier
    Bezier(Order ord) : c_(0., ord.order+1) {
        assert(ord.order ==  order());
    }

    explicit Bezier(Coord c0) : c_(0., 1) {
        c_[0] = c0;
    }

    //Construct an order-1 bezier (linear Bézier)
    Bezier(Coord c0, Coord c1) : c_(0., 2) {
        c_[0] = c0; c_[1] = c1;
    }

    //Construct an order-2 bezier (quadratic Bézier)
    Bezier(Coord c0, Coord c1, Coord c2) : c_(0., 3) {
        c_[0] = c0; c_[1] = c1; c_[2] = c2;
    }

    //Construct an order-3 bezier (cubic Bézier)
    Bezier(Coord c0, Coord c1, Coord c2, Coord c3) : c_(0., 4) {
        c_[0] = c0; c_[1] = c1; c_[2] = c2; c_[3] = c3;
    }

    void resize (unsigned int n, Coord v = 0)
    {
        c_.resize (n, v);
    }

    void clear()
    {
        c_.resize(0);
    }

    inline unsigned degree() const { return order(); }

    //IMPL: FragmentConcept
    typedef Coord output_type;
    inline bool isZero() const {
        for(unsigned i = 0; i <= order(); i++) {
            if(c_[i] != 0) return false;
        }
        return true;
    }
    inline bool isConstant() const {
        for(unsigned i = 1; i <= order(); i++) {
            if(c_[i] != c_[0]) return false;
        }
        return true;
    }
    inline bool isFinite() const {
        for(unsigned i = 0; i <= order(); i++) {
            if(!IS_FINITE(c_[i])) return false;
        }
        return true;
    }
    inline Coord at0() const { return c_[0]; }
    inline Coord at1() const { return c_[order()]; }

    inline Coord valueAt(double t) const {
        int n = order();
        double u, bc, tn, tmp;
        int i;
        u = 1.0 - t;
        bc = 1;
        tn = 1;
        tmp = c_[0]*u;
        for(i=1; i<n; i++){
            tn = tn*t;
            bc = bc*(n-i+1)/i;
            tmp = (tmp + tn*bc*c_[i])*u;
        }
        return (tmp + tn*t*c_[n]);
    }
    inline Coord operator()(double t) const { return valueAt(t); }

    SBasis toSBasis() const;

    //Only mutator
    inline Coord &operator[](unsigned ix) { return c_[ix]; }
    inline Coord const &operator[](unsigned ix) const { return const_cast<std::valarray<Coord>&>(c_)[ix]; }
    //inline Coord const &operator[](unsigned ix) const { return c_[ix]; }
    inline void setPoint(unsigned ix, double val) { c_[ix] = val; }

    /**
    *  The size of the returned vector equals n_derivs+1.
    */
    std::vector<Coord> valueAndDerivatives(Coord t, unsigned n_derivs) const {
        /* This is inelegant, as it uses several extra stores.  I think there might be a way to
         * evaluate roughly in situ. */

         // initialize return vector with zeroes, such that we only need to replace the non-zero derivs
        std::vector<Coord> val_n_der(n_derivs + 1, Coord(0.0));

        // initialize temp storage variables
        std::valarray<Coord> d_(order()+1);
        for(unsigned i = 0; i < size(); i++) {
            d_[i] = c_[i];
        }

        unsigned nn = n_derivs + 1;
        if(n_derivs > order()) {
            nn = order()+1; // only calculate the non zero derivs
        }
        for(unsigned di = 0; di < nn; di++) {
            //val_n_der[di] = (subdivideArr(t, &d_[0], NULL, NULL, order() - di));
            val_n_der[di] = bernsteinValueAt(t, &d_[0], order() - di);
            for(unsigned i = 0; i < order() - di; i++) {
                d_[i] = (order()-di)*(d_[i+1] - d_[i]);
            }
        }

        return val_n_der;
    }

    std::pair<Bezier, Bezier > subdivide(Coord t) const {
        Bezier a(Bezier::Order(*this)), b(Bezier::Order(*this));
        subdivideArr(t, &const_cast<std::valarray<Coord>&>(c_)[0], &a.c_[0], &b.c_[0], order());
        return std::pair<Bezier, Bezier >(a, b);
    }

    std::vector<double> roots() const {
        std::vector<double> solutions;
        find_bezier_roots(solutions, 0, 1);
        return solutions;
    }
    std::vector<double> roots(Interval const ivl) const {
        std::vector<double> solutions;
<<<<<<< HEAD
        find_bezier_roots(solutions, ivl[0], ivl[1]);
=======
        find_bernstein_roots(&const_cast<std::valarray<Coord>&>(c_)[0], order(), solutions, 0, ivl.min(), ivl.max());
>>>>>>> 31a9c986
        return solutions;
    }

    Bezier forward_difference(unsigned k) {
        Bezier fd(Order(order()-k));
        unsigned n = fd.size();
        
        for(unsigned i = 0; i < n; i++) {
            fd[i] = 0;
            for(unsigned j = i; j < n; j++) {
                fd[i] += (((j)&1)?-c_[j]:c_[j])*choose<double>(n, j-i);
            }
        }
        return fd;
    }
  
    Bezier elevate_degree() const {
        Bezier ed(Order(order()+1));
        unsigned n = size();
        ed[0] = c_[0];
        ed[n] = c_[n-1];
        for(unsigned i = 1; i < n; i++) {
            ed[i] = (i*c_[i-1] + (n - i)*c_[i])/(n);
        }
        return ed;
    }

    Bezier reduce_degree() const {
        if(order() == 0) return *this;
        Bezier ed(Order(order()-1));
        unsigned n = size();
        ed[0] = c_[0];
        ed[n-1] = c_[n]; // ensure exact endpoints
        unsigned middle = n/2;
        for(unsigned i = 1; i < middle; i++) {
            ed[i] = (n*c_[i] - i*ed[i-1])/(n-i);
        }
        for(unsigned i = n-1; i >= middle; i--) {
            ed[i] = (n*c_[i] - i*ed[n-i])/(i);
        }
        return ed;
    }

    Bezier elevate_to_degree(unsigned newDegree) const {
        Bezier ed = *this;
        for(unsigned i = degree(); i < newDegree; i++) {
            ed = ed.elevate_degree();
        }
        return ed;
    }

    Bezier deflate() {
        if(order() == 0) return *this;
        unsigned n = order();
        Bezier b(Order(n-1));
        for(unsigned i = 0; i < n; i++) {
            b[i] = (n*c_[i+1])/(i+1);
        }
        return b;
    }
};


void bezier_to_sbasis (SBasis & sb, Bezier const& bz);

inline
Bezier multiply(Bezier const& f, Bezier const& g) {
    unsigned m = f.order();
    unsigned n = g.order();
    Bezier h(Bezier::Order(m+n));
    // h_k = sum_(i+j=k) (m i)f_i (n j)g_j / (m+n k)
    
    for(unsigned i = 0; i <= m; i++) {
        const double fi = choose<double>(m,i)*f[i];
        for(unsigned j = 0; j <= n; j++) {
            h[i+j] += fi * choose<double>(n,j)*g[j];
        }
    }
    for(unsigned k = 0; k <= m+n; k++) {
        h[k] /= choose<double>(m+n, k);
    }
    return h;
}

inline
SBasis Bezier::toSBasis() const {
    SBasis sb;
    bezier_to_sbasis(sb, (*this));
    return sb;
    //return bezier_to_sbasis(&c_[0], order());
}

//TODO: implement others
inline Bezier operator+(const Bezier & a, double v) {
    Bezier result = Bezier(Bezier::Order(a));
    for(unsigned i = 0; i <= a.order(); i++)
        result[i] = a[i] + v;
    return result;
}

inline Bezier operator-(const Bezier & a, double v) {
    Bezier result = Bezier(Bezier::Order(a));
    for(unsigned i = 0; i <= a.order(); i++)
        result[i] = a[i] - v;
    return result;
}

inline Bezier operator*(const Bezier & a, double v) {
    Bezier result = Bezier(Bezier::Order(a));
    for(unsigned i = 0; i <= a.order(); i++)
        result[i] = a[i] * v;
    return result;
}

inline Bezier operator/(const Bezier & a, double v) {
    Bezier result = Bezier(Bezier::Order(a));
    for(unsigned i = 0; i <= a.order(); i++)
        result[i] = a[i] / v;
    return result;
}

inline Bezier reverse(const Bezier & a) {
    Bezier result = Bezier(Bezier::Order(a));
    for(unsigned i = 0; i <= a.order(); i++)
        result[i] = a[a.order() - i];
    return result;
}

inline Bezier portion(const Bezier & a, double from, double to) {
    //TODO: implement better?
    std::valarray<Coord> res(a.order() + 1);
    if(from == 0) {
        if(to == 1) { return Bezier(a); }
        subdivideArr(to, &const_cast<Bezier&>(a).c_[0], &res[0], NULL, a.order());
        return Bezier(&res[0], a.order());
    }
    subdivideArr(from, &const_cast<Bezier&>(a).c_[0], NULL, &res[0], a.order());
    if(to == 1) return Bezier(&res[0], a.order());
    std::valarray<Coord> res2(a.order()+1);
    subdivideArr((to - from)/(1 - from), &res[0], &res2[0], NULL, a.order());
    return Bezier(&res2[0], a.order());
}

// XXX Todo: how to handle differing orders
inline std::vector<Point> bezier_points(const D2<Bezier > & a) {
    std::vector<Point> result;
    for(unsigned i = 0; i <= a[0].order(); i++) {
        Point p;
        for(unsigned d = 0; d < 2; d++) p[d] = a[d][i];
        result.push_back(p);
    }
    return result;
}

inline Bezier derivative(const Bezier & a) {
    //if(a.order() == 1) return Bezier(0.0);
    if(a.order() == 1) return Bezier(a.c_[1]-a.c_[0]);
    Bezier der(Bezier::Order(a.order()-1));

    for(unsigned i = 0; i < a.order(); i++) {
        der.c_[i] = a.order()*(a.c_[i+1] - a.c_[i]);
    }
    return der;
}

inline Bezier integral(const Bezier & a) {
    Bezier inte(Bezier::Order(a.order()+1));

    inte[0] = 0;
    for(unsigned i = 0; i < inte.order(); i++) {
        inte[i+1] = inte[i] + a[i]/(inte.order());
    }
    return inte;
}

inline OptInterval bounds_fast(Bezier const & b) {
    OptInterval ret = Interval::from_array(&const_cast<Bezier&>(b).c_[0], b.size());
    return ret;
}

//TODO: better bounds exact
inline OptInterval bounds_exact(Bezier const & b) {
    return bounds_exact(b.toSBasis());
}

inline OptInterval bounds_local(Bezier const & b, OptInterval i) {
    //return bounds_local(b.toSBasis(), i);
    if (i) {
        return bounds_fast(portion(b, i->min(), i->max()));
    } else {
        return OptInterval();
    }
}

inline std::ostream &operator<< (std::ostream &out_file, const Bezier & b) {
    out_file << "Bezier(";
    for(unsigned i = 0; i < b.size(); i++) {
        out_file << b[i] << ", ";
    }
    return out_file << ")";
}

}
#endif // LIB2GEOM_SEEN_BEZIER_H

/*
  Local Variables:
  mode:c++
  c-file-style:"stroustrup"
  c-file-offsets:((innamespace . 0)(inline-open . 0)(case-label . +))
  indent-tabs-mode:nil
  fill-column:99
  End:
*/
// vim: filetype=cpp:expandtab:shiftwidth=4:tabstop=8:softtabstop=4:fileencoding=utf-8:textwidth=99 :<|MERGE_RESOLUTION|>--- conflicted
+++ resolved
@@ -37,14 +37,11 @@
 #ifndef LIB2GEOM_SEEN_BEZIER_H
 #define LIB2GEOM_SEEN_BEZIER_H
 
-<<<<<<< HEAD
-#include <2geom/coord.h>
-#include <2geom/choose.h>
-=======
->>>>>>> 31a9c986
 #include <valarray>
 #include <boost/optional.hpp>
 #include <2geom/coord.h>
+#include <2geom/choose.h>
+#include <valarray>
 #include <2geom/math-utils.h>
 #include <2geom/d2.h>
 #include <2geom/solver.h>
@@ -286,11 +283,7 @@
     }
     std::vector<double> roots(Interval const ivl) const {
         std::vector<double> solutions;
-<<<<<<< HEAD
-        find_bezier_roots(solutions, ivl[0], ivl[1]);
-=======
         find_bernstein_roots(&const_cast<std::valarray<Coord>&>(c_)[0], order(), solutions, 0, ivl.min(), ivl.max());
->>>>>>> 31a9c986
         return solutions;
     }
 
